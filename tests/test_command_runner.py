#! /usr/bin/env python
#  -*- coding: utf-8 -*-
#
# This file is part of command_runner module

"""
command_runner is a quick tool to launch commands from Python, get exit code
and output, and handle most errors that may happen

Versioning semantics:
    Major version: backward compatibility breaking changes
    Minor version: New functionality
    Patch version: Backwards compatible bug fixes

"""

__intname__ = 'command_runner_tests'
__author__ = 'Orsiris de Jong'
__copyright__ = 'Copyright (C) 2015-2022 Orsiris de Jong'
__licence__ = 'BSD 3 Clause'
__build__ = '2022052901'


import re
import platform
from command_runner import *


# Python 2.7 compat where datetime.now() does not have .timestamp() method
if sys.version_info[0] < 3 or sys.version_info[1] < 4:
    # python version < 3.3
    import time

    def timestamp(date):
        return time.mktime(date.timetuple())

else:

    def timestamp(date):
        return date.timestamp()


streams = ['stdout', 'stderr']
methods = ['monitor', 'poller']

test_filename = 'README.md'
if os.name == 'nt':
    ENCODING = 'cp437'
    PING_CMD = 'ping 127.0.0.1 -n 4'
    PING_CMD_REDIR = PING_CMD + ' 1>&2'
    # Make sure we run the failure command first so end result is okay
    PING_CMD_AND_FAILURE = 'ping 0.0.0.0 -n 2 1>&2 & ping 127.0.0.1 -n 2'
    PING_FAILURE = 'ping 0.0.0.0 -n 2 1>&2'

    PRINT_FILE_CMD = 'type {}'.format(test_filename)
else:
    ENCODING = 'utf-8'
    PING_CMD = ['ping', '127.0.0.1', '-c', '4']
    PING_CMD_REDIR = 'ping 127.0.0.1 -c 4 1>&2'
    PING_CMD_AND_FAILURE = 'ping 0.0.0.0 -c 2 1>&2; ping 127.0.0.1 -c 2'
    PRINT_FILE_CMD = 'cat {}'.format(test_filename)
    PING_FAILURE = 'ping 0.0.0.0 -c 2 1>&2'


ELAPSED_TIME = timestamp(datetime.now())
PROCESS_ID = None
STREAM_OUTPUT = ""
PROC = None


def reset_elapsed_time():
    global ELAPSED_TIME
    ELAPSED_TIME = timestamp(datetime.now())


def get_elapsed_time():
    return timestamp(datetime.now()) - ELAPSED_TIME


def running_on_github_actions():
    """
    This is set in github actions workflow with
          env:
        RUNNING_ON_GITHUB_ACTIONS: true
    """
    return os.environ.get("RUNNING_ON_GITHUB_ACTIONS") == "true"  # bash 'true'


def test_standard_ping_with_encoding():
    """
    Test command_runner with a standard ping and encoding parameter
    """
    for method in methods:
        print('method={}'.format(method))
        exit_code, output = command_runner(PING_CMD, encoding=ENCODING, method=method)
        print(output)
        assert exit_code == 0, 'Exit code should be 0 for ping command with method {}'.format(method)


def test_standard_ping_without_encoding():
    """
    Without encoding, iter(stream.readline, '') will hang since the expected sentinel char would be b'':
    This could only happen on python <3.6 since command_runner decides to use an encoding anyway
    """
    for method in methods:
        exit_code, output = command_runner(PING_CMD, encoding=None, method=method)
        print(output)
        assert exit_code == 0, 'Exit code should be 0 for ping command with method {}'.format(method)


def test_timeout():
    """
    Test command_runner with a timeout
    """
    for method in methods:
        begin_time = datetime.now()
        exit_code, output = command_runner(PING_CMD, timeout=1, method=method)
        print(output)
        end_time = datetime.now()
        assert (end_time - begin_time).total_seconds() < 2, 'It took more than 2 seconds for a timeout=1 command to finish with method {}'.format(method)
        assert exit_code == -254, 'Exit code should be -254 on timeout with method {}'.format(method)
        assert 'Timeout' in output, 'Output should have timeout with method {}'.format(method)


def test_timeout_with_subtree_killing():
    """
    Launch a subtree of long commands and see if timeout actually kills them in time
    """
    if os.name != 'nt':
        cmd = 'echo "test" && sleep 5 && echo "done"'
    else:
        cmd = 'echo test && {} && echo done'.format(PING_CMD)

    for method in methods:
        begin_time = datetime.now()
        exit_code, output = command_runner(cmd, shell=True, timeout=1, method=method)
        print(output)
        end_time = datetime.now()
        elapsed_time = (end_time - begin_time).total_seconds()
        assert elapsed_time < 4, 'It took more than 2 seconds for a timeout=1 command to finish with method {}'.format(method)
        assert exit_code == -254, 'Exit code should be -254 on timeout with method {}'.format(method)
        assert 'Timeout' in output, 'Output should have timeout with method {}'.format(method)


def test_no_timeout():
    """
    Test with setting timeout=None
    """
    for method in methods:
        exit_code, output = command_runner(PING_CMD, timeout=None, method=method)
        print(output)
        assert exit_code == 0, 'Without timeout, command should have run with method {}'.format(method)


def test_live_output():
    """
    Test command_runner with live output to stdout
    """
    for method in methods:
        exit_code, _ = command_runner(PING_CMD, stdout=PIPE, encoding=ENCODING, method=method)
        assert exit_code == 0, 'Exit code should be 0 for ping command with method {}'.format(method)


def test_not_found():
    """
    Test command_runner with an unexisting command
    """
    for method in methods:
        print('The following command should fail with method {}'.format(method))
        exit_code, output = command_runner('unknown_command_nowhere_to_be_found_1234')
        assert exit_code == -253, 'Unknown command should trigger a -253 exit code with method {}'.format(method)
        assert "failed" in output, 'Error code -253 should be Command x failed, reason'


def test_file_output():
    """
    Test commandr_runner with file output instead of stdout
    """
    for method in methods:
        stdout_filename = 'temp.test'
        stderr_filename = 'temp.test.err'
        print('The following command should timeout')
        exit_code, output = command_runner(PING_CMD, timeout=1, stdout=stdout_filename, stderr=stderr_filename, method=method)
        assert os.path.isfile(stdout_filename), 'Log file does not exist with method {}'.format(method)

        # We don't have encoding argument in Python 2, yet we need it for PyPy
        if sys.version_info[0] < 3:
            with open(stdout_filename, 'r') as file_handle:
                output = file_handle.read()
        else:
            with open(stdout_filename, 'r', encoding=ENCODING) as file_handle:
                output = file_handle.read()

        assert os.path.isfile(stderr_filename), 'stderr log file does not exist with method {}'.format(method)
        assert exit_code == -254, 'Exit code should be -254 for timeouts with method {}'.format(method)
        assert 'Timeout' in output, 'Output should have timeout with method {}'.format(method)

        # arbitrary time to make sure file handle was closed
        sleep(3)
        os.remove(stdout_filename)
        os.remove(stderr_filename)


def test_valid_exit_codes():
    """
    Test command_runner with a failed ping but that should not trigger an error
    """
    for method in methods:
        exit_code, _ = command_runner('ping nonexistent_host', shell=True, valid_exit_codes=[0, 1, 2], method=method)
        assert exit_code in [0, 1, 2], 'Exit code not in valid list with method {}'.format(method)


def test_unix_only_split_command():
    """
    This test is specifically written when command_runner receives a str command instead of a list on unix
    """
    if os.name == 'posix':
        for method in methods:
            exit_code, _ = command_runner(' '.join(PING_CMD), method=method)
            assert exit_code == 0, 'Non splitted command should not trigger an error with method {}'.format(method)


def test_create_no_window():
    """
    Only used on windows, when we don't want to create a cmd visible windows
    """
    for method in methods:
        exit_code, _ = command_runner(PING_CMD, windows_no_window=True, method=method)
        assert exit_code == 0, 'Should have worked too with method {}'.format(method)


def test_read_file():
    """
    Read a couple of times the same file to be sure we don't get garbage from _read_pipe()
    This is a random failure detection test
    """

    # We don't have encoding argument in Python 2, yet we need it for PyPy
    if sys.version_info[0] < 3:
        with open(test_filename, 'r') as file:
            file_content = file.read()
    else:
        with open(test_filename, 'r', encoding=ENCODING) as file:
            file_content = file.read()

    for method in methods:
        for round in range(0, 2500):
            print('Comparaison round {} with method {}'.format(round, method))
            exit_code, output = command_runner(PRINT_FILE_CMD, shell=True, method=method)
            if os.name == 'nt':
                output = output.replace('\r\n', '\n')

            assert exit_code == 0, 'Did not succeed to read {}, method={}, exit_code: {}, output: {}'.format(test_filename, method, exit_code,
                                                                                                 output)
            assert file_content == output, 'Round {} File content and output are not identical, method={}'.format(round, method)


def test_stop_on_argument():
    expected_output_regex = "Command .* was stopped because stop_on function returned True. Original output was:"
    def stop_on():
        """
        Simple function that returns True two seconds after reset_elapsed_time() has been called
        """
        if get_elapsed_time() > 2:
            return True

    for method in methods:
        reset_elapsed_time()
        print('method={}'.format(method))
        exit_code, output = command_runner(PING_CMD, stop_on=stop_on, method=method)

        # On github actions only with Python 2.7.18, we sometimes get -251 failed because of OS: [Error 5] Access is denied
        # when os.kill(pid) is called in kill_childs_mod
        # On my windows platform using the same Python version, it works...
        # well nothing I can debug on github actions
        if running_on_github_actions() and os.name == 'nt' and sys.version_info[0] < 3:
            assert exit_code in [-253, -251], 'Not as expected, we should get a permission error on github actions windows platform'
        else:
            assert exit_code == -251, 'Monitor mode should have been stopped by stop_on with exit_code -251. method={}, exit_code: {}, output: {}'.format(method, exit_code,
                                                                                                 output)
            assert re.match(expected_output_regex, output, re.MULTILINE) is not None, 'stop_on output is bogus. method={}, exit_code: {}, output: {}'.format(method, exit_code,
                                                                                                 output)


def test_process_callback():
    def callback(process_id):
        global PROCESS_ID
        PROCESS_ID = process_id

    for method in methods:
        exit_code, output = command_runner(PING_CMD, method=method, process_callback=callback)
        assert exit_code == 0, 'Wrong exit code. method={}, exit_code: {}, output: {}'.format(method, exit_code,
                                                                                                 output)
        assert isinstance(PROCESS_ID, subprocess.Popen), 'callback did not work properly. PROCESS_ID="{}"'.format(PROCESS_ID)


def test_stream_callback():
    global STREAM_OUTPUT

    def stream_callback(string):
        global STREAM_OUTPUT
        STREAM_OUTPUT += string
        print("CALLBACK: ", string)

    for stream in streams:
        stream_args = {stream: stream_callback}
        for method in methods:
            STREAM_OUTPUT = ""
            try:
                print('Method={}, stream={}, output=callback'.format(method, stream))
                exit_code, output = command_runner(PING_CMD_REDIR, shell=True, method=method, **stream_args)
            except ValueError:
                if method == 'poller':
                    assert False, 'ValueError should not be produced in poller mode.'
            if method == 'poller':
                assert exit_code == 0, 'Wrong exit code. method={}, exit_code: {}, output: {}'.format(method, exit_code,
                                                                                                     output)

                # Since we redirect STDOUT to STDERR
                assert STREAM_OUTPUT == output, 'Callback stream should contain same result as output'
            else:
                assert exit_code == -250, 'stream_callback exit_code is bogus. method={}, exit_code: {}, output: {}'.format(method, exit_code,
                                                                                                     output)


def test_queue_output():
    """
    Thread command runner and get it's output queue
    """

    if sys.version_info[0] < 3:
        print("Queue test uses concurrent futures. Won't run on python 2.7, sorry.")
        return

    for i in range(0, 1000):
        for stream in streams:
            for method in methods:
<<<<<<< HEAD
                # No need to make alot of monitor mode checks in queue mode
                if method == 'monitor' and i > 1:
                    continue
=======
                if method == 'monitor' and i > 1:
                    # Dont bother to repeat the test for monitor mode more than once
                    continue
                output_queue = queue.Queue()
>>>>>>> 5872f7b6
                stream_output = ""
                stream_args = {stream: output_queue}
                print('Round={}, Method={}, stream={}, output=queue'.format(i, method, stream))
                thread_result = command_runner_threaded(PRINT_FILE_CMD, shell=True, method=method, **stream_args)

                read_queue = True
                while read_queue:
                    try:
                        line = output_queue.get(timeout=0.1)
                    except queue.Empty:
                        pass
                    else:
                        if line is None:
                            break
                        else:
                            stream_output += line


                exit_code, output = thread_result.result()

                if method == 'poller':
                    assert exit_code == 0, 'Wrong exit code. method={}, exit_code: {}, output: {}'.format(method, exit_code,
                                                                                                          output)
                    # Since we redirect STDOUT to STDERR
                    if stream == 'stdout':
                        assert stream_output == output, 'stdout queue output should contain same result as output'
                    if stream == 'stderr':
                        assert len(stream_output) == 0, 'stderr queue output should be empty'
                else:
                    assert exit_code == -250, 'stream_queue exit_code is bogus. method={}, exit_code: {}, output: {}'.format(
                        method, exit_code,
                        output)


def test_queue_non_threaded_command_runner():
    """
    Test case for Python 2.7 without proper threading return values
    """
    def read_queue(output_queue, stream_output):
        """
        Read the queue as thread
        Our problem here is that the thread can live forever if we don't check a global value, which is...well ugly
        """
        read_queue = True
        while read_queue:
            try:
                line = output_queue.get(timeout=1)
            except queue.Empty:
                pass
            else:
                # The queue reading can be stopped once 'None' is received.
                if line is None:
                    read_queue = False
                else:
                    stream_output['value'] += line
                    # ADD YOUR LIVE CODE HERE
        return stream_output


    for i in range(0, 20):
        for cmd in [PING_CMD, PRINT_FILE_CMD]:
            if cmd == PRINT_FILE_CMD:
                shell_args = {'shell': True}
            else:
                shell_args = {'shell': False}
            # Create a new queue that command_runner will fill up
            output_queue = queue.Queue()
            stream_output = {'value': ''}
            # Create a thread of read_queue() in order to read the queue while command_runner executes the command
            read_thread = threading.Thread(
                target=read_queue, args=(output_queue, stream_output)
            )
            read_thread.daemon = True  # thread dies with the program
            read_thread.start()

            # Launch command_runner
            print('Round={}, cmd={}'.format(i, cmd))
            exit_code, output = command_runner(cmd, stdout=output_queue, method='poller', **shell_args)
            assert exit_code == 0, 'PING_CMD Exit code is not okay. exit_code={}, output={}'.format(exit_code, output)

            # Wait until we are sure that we emptied the queue
            while not output_queue.empty():
                sleep(.1)

            assert stream_output['value'] == output, 'Output should be identical'


def test_double_queue_threaded_stop():
    """
    Use both stdout and stderr queues and make em stop
    """

    if sys.version_info[0] < 3:
        print("Queue test uses concurrent futures. Won't run on python 2.7, sorry.")
        return

    stdout_queue = queue.Queue()
    stderr_queue = queue.Queue()
    thread_result = command_runner_threaded(
        PING_CMD_AND_FAILURE, method='poller',
        shell=True, stdout=stdout_queue, stderr=stderr_queue)

    print('Begin to read queues')
    read_stdout = read_stderr = True
    while read_stdout or read_stderr:
        try:
            stdout_line = stdout_queue.get(timeout=0.1)
        except queue.Empty:
            pass
        else:
            if stdout_line is None:
                read_stdout = False
                print('stdout is finished')
            else:
                print('STDOUT:', stdout_line)

        try:
            stderr_line = stderr_queue.get(timeout=0.1)
        except queue.Empty:
            pass
        else:
            if stderr_line is None:
                read_stderr = False
                print('stderr is finished')
            else:
                print('STDERR:', stderr_line)

    while True:
        done = thread_result.done()
        print('Thread is done:', done)
        if done:
            break
        sleep(1)

    exit_code, output = thread_result.result()
    assert exit_code == 0, 'We did not succeed in running the thread'


def test_deferred_command():
    """
    Using deferred_command in order to run a command after a given timespan
    """
    test_filename = 'deferred_test_file'
    if os.path.isfile(test_filename):
        os.remove(test_filename)
    deferred_command('echo test > {}'.format(test_filename), defer_time=5)
    assert os.path.isfile(test_filename) is False, 'File should not exist yet'
    sleep(6)
    assert os.path.isfile(test_filename) is True, 'File should exist now'
    os.remove(test_filename)


def test_powershell_output():
    # Don't bother to test powershell on other platforms than windows
    if os.name != 'nt':
        return True
    """
    Parts from windows_tools.powershell are used here
    """

    powershell_interpreter = None
    # Try to guess powershell path if no valid path given
    interpreter_executable = "powershell.exe"
    for syspath in ["sysnative", "system32"]:
        try:
            # Let's try native powershell (64 bit) first or else
            # Import-Module may fail when running 32 bit powershell on 64 bit arch
            best_guess = os.path.join(
                os.environ.get("SYSTEMROOT", "C:"),
                syspath,
                "WindowsPowerShell",
                "v1.0",
                interpreter_executable,
            )
            if os.path.isfile(best_guess):
                powershell_interpreter = best_guess
                break
        except KeyError:
            pass
    if powershell_interpreter is None:
        try:
            ps_paths = os.path.dirname(os.environ["PSModulePath"]).split(";")
            for ps_path in ps_paths:
                if ps_path.endswith("Modules"):
                    ps_path = ps_path.strip("Modules")
                possible_ps_path = os.path.join(ps_path, interpreter_executable)
                if os.path.isfile(possible_ps_path):
                    powershell_interpreter = possible_ps_path
                    break
        except KeyError:
            pass

    if powershell_interpreter is None:
        raise OSError("Could not find any valid powershell interpreter")

    # Do not add -NoProfile so we don't end up in a path we're not supposed to
    command = powershell_interpreter + " -NonInteractive -NoLogo %s" % PING_CMD
    exit_code, output = command_runner(command, encoding="unicode_escape")
    print('powershell: ', exit_code, output)
    assert exit_code == 0, 'Powershell execution failed.'


def test_null_redir():
    for method in methods:
        print('method={}'.format(method))
        exit_code, output = command_runner(PING_CMD, stdout=False)
        print(exit_code)
        print('OUTPUT:', output)
        assert output is None, 'We should not have any output here'


        exit_code, output = command_runner(PING_CMD_AND_FAILURE, shell=True, stderr=False)
        print(exit_code)
        print('OUTPUT:', output)
        assert '0.0.0.0' not in output, 'We should not get error output from here'


    for method in methods:
        print('method={}'.format(method))
        exit_code, stdout, stderr = command_runner(PING_CMD, split_streams=True, stdout=False, stderr=False)
        print(exit_code)
        print('STDOUT:', stdout)
        print('STDERR:', stderr)
        assert stdout is None, 'We should not have any output from stdout'
        assert stderr is None, 'We should not have any output from stderr'


        exit_code, stdout, stderr = command_runner(PING_CMD_AND_FAILURE, shell=True, split_streams=True, stdout=False, stderr=False)
        print(exit_code)
        print('STDOUT:', stdout)
        print('STDERR:', stderr)
        assert stdout is None, 'We should not have any output from stdout'
        assert stderr is None, 'We should not have any output from stderr'


def test_split_streams():
    """
    Test replacing output with stdout and stderr output
    """
    for cmd in [PING_CMD, PING_CMD_AND_FAILURE]:
        for method in methods:
            print('cmd={}, method={}'.format(cmd, method))

            try:
                exit_code, output = command_runner(cmd, method=method, shell=True, split_streams=True)
            except ValueError:
                # Should generate a valueError
                pass
            except Exception as exc:
                assert False, 'We should have too many values to unpack here: {}'.format(exc)
        
            exit_code, stdout, stderr = command_runner(cmd, method=method, shell=True, split_streams=True)
            print('exit_code:', exit_code)
            print('STDOUT:', stdout)
            print('STDERR:', stderr)
            if cmd == PING_CMD:
                assert exit_code == 0, 'Exit code should be 0 for ping command with method {}'.format(method)
                assert '127.0.0.1' in stdout
                assert stderr is None
            if cmd == PING_CMD_AND_FAILURE:
                assert exit_code == 0, 'Exit code should be 0 for ping command with method {}'.format(method)
                assert '127.0.0.1' in stdout
                assert '0.0.0.0' in stderr


if __name__ == "__main__":
    print("Example code for %s, %s" % (__intname__, __build__))
    test_standard_ping_with_encoding()
    test_standard_ping_without_encoding()
    test_timeout()
    test_timeout_with_subtree_killing()
    test_no_timeout()
    test_live_output()
    test_not_found()
    test_file_output()
    test_valid_exit_codes()
    test_unix_only_split_command()
    test_create_no_window()
    test_read_file()
    test_stop_on_argument()
    test_process_callback()
    test_stream_callback()
    test_queue_output()
    test_queue_non_threaded_command_runner()
    test_double_queue_threaded_stop()
    test_deferred_command()
    test_powershell_output()
    test_null_redir()
    test_split_streams()<|MERGE_RESOLUTION|>--- conflicted
+++ resolved
@@ -335,16 +335,10 @@
     for i in range(0, 1000):
         for stream in streams:
             for method in methods:
-<<<<<<< HEAD
-                # No need to make alot of monitor mode checks in queue mode
-                if method == 'monitor' and i > 1:
-                    continue
-=======
                 if method == 'monitor' and i > 1:
                     # Dont bother to repeat the test for monitor mode more than once
                     continue
                 output_queue = queue.Queue()
->>>>>>> 5872f7b6
                 stream_output = ""
                 stream_args = {stream: output_queue}
                 print('Round={}, Method={}, stream={}, output=queue'.format(i, method, stream))
